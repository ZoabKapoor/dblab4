--- conflicted
+++ resolved
@@ -7,12 +7,6 @@
 import java.util.Iterator;
 import java.util.Random;
 import java.util.concurrent.ConcurrentHashMap;
-
-import org.javatuples.Pair;
-import org.jgrapht.*;
-import org.jgrapht.alg.CycleDetector;
-import org.jgrapht.graph.DefaultDirectedGraph;
-import org.jgrapht.graph.DefaultEdge;
 
 /**
  * BufferPool manages the reading and writing of pages into memory from
@@ -38,8 +32,6 @@
 	final ConcurrentHashMap<PageId,Page> pages; // hash table storing current pages in memory
 	private final Random random = new Random(); // for choosing random pages for eviction
 
-	/** TODO for Lab 4: create your private Lock Manager class. 
-	Be sure to instantiate it in the constructor. */
 	private final LockManager lockmgr; // Added for Lab 4
 
 	/**
@@ -138,7 +130,6 @@
 	public void transactionComplete(TransactionId tid, boolean commit)
 			throws IOException {
 		lockmgr.releaseAllLocks(tid, commit); // Added for Lab 4
-		lockmgr.waitsForGraph.removeVertex(tid);
 	}
 
 	/**
@@ -300,8 +291,6 @@
 		// The number of times we allow a transaction to fail to get a lock before aborting it 
 		final int NUM_CONSEC_FAILURES = 10;
 		final ConcurrentHashMap<Lock, HashSet<TransactionId>> lockTable;
-		final DirectedGraph<TransactionId, DefaultEdge> waitsForGraph;
-//		final CycleDetector<TransactionId, DefaultEdge> deadlockDetector;
 
 		/**
 		 * Sets up the lock manager to keep track of page-level locks for transactions
@@ -309,8 +298,6 @@
 		 */
 		private LockManager() {
 			lockTable = new ConcurrentHashMap<Lock, HashSet<TransactionId>>();
-			waitsForGraph = new DefaultDirectedGraph<TransactionId, DefaultEdge>(DefaultEdge.class);
-//			deadlockDetector = new CycleDetector<TransactionId, DefaultEdge>(waitsForGraph);
 		}
 
 
@@ -331,34 +318,10 @@
 			while(!lock(tid, pid, perm)) { // keep trying to get the lock
 
 				synchronized(this) {
-<<<<<<< HEAD
 					tid.timesAsked++;
 					// If tid has tried to acquire a lock too many times, abort
 					if (tid.timesAsked > NUM_CONSEC_FAILURES) {
 						throw new DeadlockException();
-=======
-					// better put this TransactionId in the waitsForGraph if it's not there
-					if (!waitsForGraph.containsVertex(tid)) {
-						waitsForGraph.addVertex(tid);
-					}
-					// Find which transactions are blocking this one, and create edges between
-					// this transaction and them.
-					HashSet <TransactionId> blockers = blockedBy(tid,pid,perm);
-					for (TransactionId id : blockers) {
-						if (!waitsForGraph.containsVertex(id)) {
-							waitsForGraph.addVertex(id);
-						}
-						if (!waitsForGraph.containsEdge(tid, id)) {
-							waitsForGraph.addEdge(tid, id);
-						}
-						// check whether the edge we just added created a cycle; if so, this transaction
-						// have to be aborted
-						System.out.println("Graph vertex set is: " + waitsForGraph.vertexSet());
-						System.out.println("Graph edge set is: " + waitsForGraph.edgeSet());
-						if (new CycleDetector<TransactionId, DefaultEdge>(waitsForGraph).detectCycles()) {
-							throw new DeadlockException();
-						}
->>>>>>> c5d2a094
 					}
 
 				}
@@ -372,18 +335,7 @@
 
 
 			synchronized(this) {
-<<<<<<< HEAD
 				tid.timesAsked = 0;
-=======
-				// The transaction has acquired its lock, remove all outgoing edges from
-				// this TransactionId.
-				for (TransactionId id : waitsForGraph.vertexSet()) {
-					if (waitsForGraph.containsEdge(tid, id)) {
-						waitsForGraph.removeEdge(tid, id);
-					}
-				}
->>>>>>> c5d2a094
-				// for Exercise 5, might need some cleanup on deadlock detection data structure
 			}
 
 			return true;
@@ -458,8 +410,9 @@
 		
 		/**
 		 * Helper function to do the work behind locked(). Returns a set of blocking TransactionIds
-		 * for use in cycle detection.
-		 */
+		 * - initially, for use in cycle detection in a waits for graph. Works fine even
+		 * though I switched to timeout-based, so no harm keeping it around.
+		 */ 
 		private synchronized HashSet<TransactionId> blockedBy(TransactionId tid, PageId pid, Permissions perm) {
 			HashSet<TransactionId> blockers = new HashSet<TransactionId>();
 			if (perm.equals(Permissions.READ_ONLY)) {
